"""Support for Vodafone Station."""

import asyncio
import hashlib
import hmac
import re
import urllib.parse
from abc import ABC, abstractmethod
from dataclasses import dataclass
from datetime import UTC, datetime, timedelta
from http import HTTPStatus
from http.cookies import SimpleCookie
from typing import Any, cast

import aiohttp
from bs4 import BeautifulSoup, Tag

from .const import (
    _LOGGER,
    FULL_FIELDS_NUM,
    HEADERS,
    LOGIN,
    USER_ALREADY_LOGGED_IN,
    DeviceType,
)
from .exceptions import (
    AlreadyLogged,
    CannotAuthenticate,
    CannotConnect,
    GenericLoginError,
    ModelNotSupported,
)


@dataclass
class VodafoneStationDevice:
    """Vodafone Station device class."""

    connected: bool
    connection_type: str
    ip_address: str
    name: str
    mac: str
    type: str
    wifi: str


class VodafoneStationCommonApi(ABC):
    """Common API calls for Vodafone Station routers."""

    @staticmethod
    async def get_device_type(
        host: str,
        session: aiohttp.ClientSession,
    ) -> DeviceType | None:
        """Find out the device type of a Vodafone Stations and returns it as enum.

        The Technicolor devices always answer with a valid HTTP response, the
        Sercomm returns 404 on a missing page. This helps to determine which we are
        talking with.
        For detecting the Sercomm devices, a look up for a CSRF token is used.

        Args:
        ----
            host (str): The router's address, e.g. `192.168.1.1`
            session (aiohttp.ClientSession): the client session for HTTP requests

        Returns:
        -------
            DeviceType:
            If the device is a Technicolor, it returns `DeviceType.TECHNICOLOR`.
            If the device is a Sercomm,     it returns `DeviceType.SERCOMM`.
            If neither of the device types match, it returns `None`.

        """
        async with session.get(
            f"http://{host}/api/v1/login_conf",
            headers=HEADERS,
        ) as response:
            if response.status == HTTPStatus.OK:
                response_json = await response.json()
                if "data" in response_json and "ModelName" in response_json["data"]:
                    return DeviceType.TECHNICOLOR
<<<<<<< HEAD
        try:
            async with session.get(
                f"https://{host}/login.html", headers=HEADERS, ssl=False
            ) as response:
                if response.status == 200:
                    # To identify the Sercomm devices before the login
                    # There's no other sure way to identify a Sercomm device without login
                    if "var csrf_token = " in await response.text():
                        return DeviceType.SERCOMM
        except aiohttp.client_exceptions.ClientConnectorSSLError:
            async with session.get(
                f"http://{host}/login.html", headers=HEADERS, ssl=False
            ) as response:
                if response.status == 200:
                    if "var csrf_token = " in await response.text():
                        return DeviceType.SERCOMM
=======
        async with session.get(
            f"https://{host}/login.html",
            headers=HEADERS,
            ssl=False,
        ) as response:
            # To identify the Sercomm devices before the login
            # There's no other sure way to identify a Sercomm device without login
            if (
                response.status == HTTPStatus.OK
                and "var csrf_token = " in await response.text()
            ):
                return DeviceType.SERCOMM
>>>>>>> baac51df
        return None

    def __init__(self, host: str, username: str, password: str) -> None:
        """Initialize the scanner."""
        self.host = host
        self.protocol = "http"
        self.username = username
        self.password = password
        self.base_url = self._base_url()
        self.headers = HEADERS
        self.session: aiohttp.ClientSession
        self.csrf_token: str = ""
        self.encryption_key: str = ""
        self._unique_id: str | None = None
        self._overview: dict[str, Any] = {}
        self._devices: dict[str, VodafoneStationDevice] = {}

    def _client_session(self) -> None:
        """Create aiohttp ClientSession."""
        if not hasattr(self, "session") or self.session.closed:
            _LOGGER.debug("Creating HTTP ClientSession")
            jar = aiohttp.CookieJar(unsafe=True)
            self.session = aiohttp.ClientSession(cookie_jar=jar)

    def _base_url(self) -> str:
        """Create base URL."""
        return f"{self.protocol}://{self.host}"

    async def _set_cookie(self) -> None:
        """Enable required session cookie."""
        self.session.cookie_jar.update_cookies(
            SimpleCookie(f"domain={self.host}; name=login_uid; value=1;"),
        )

    async def _post_page_result(
        self,
        page: str,
        payload: dict[str, Any],
        timeout: int = 10,
    ) -> aiohttp.ClientResponse:
        """Get data from a web page via POST."""
        _LOGGER.debug("POST page  %s from host %s", page, self.host)
        timestamp = int(datetime.now(tz=UTC).timestamp())
        url = f"{self.base_url}{page}?_={timestamp}&csrf_token={self.csrf_token}"
        return await self.session.post(
            url,
            data=payload,
            headers=self.headers,
            timeout=timeout,
            ssl=False,
            allow_redirects=True,
        )

    async def _get_page_result(self, page: str) -> aiohttp.ClientResponse:
        """Get data from a web page via GET."""
        _LOGGER.debug("GET page  %s [%s]", page, self.host)
        timestamp = int(datetime.now(tz=UTC).timestamp())
        url = f"{self.base_url}{page}?_={timestamp}&csrf_token={self.csrf_token}"

        return await self.session.get(
            url,
            headers=self.headers,
            timeout=10,
            ssl=False,
            allow_redirects=False,
        )

    @abstractmethod
    def convert_uptime(self, uptime: str) -> datetime:
        """Convert uptime to datetime."""

    async def close(self) -> None:
        """Router close session."""
        if hasattr(self, "session"):
            await self.session.close()

    @abstractmethod
    async def login(self) -> bool:
        """Router login."""

    @abstractmethod
    async def get_devices_data(self) -> dict[str, VodafoneStationDevice]:
        """Get router device data."""

    @abstractmethod
    async def get_sensor_data(self) -> dict[Any, Any]:
        """Get router sensor data."""

    @abstractmethod
    async def logout(self) -> None:
        """Router logout."""


class VodafoneStationTechnicolorApi(VodafoneStationCommonApi):
    """Queries Vodafone Station running Technicolor firmware."""

    async def _encrypt_string(
        self,
        credential: str,
        salt: str,
        salt_web_ui: str,
    ) -> str:
        """Calculate login hash (password), the salt and the salt (web UI).

        Args:
        ----
            credential (str): login password for the user
            salt (str): salt given by the login response
            salt_web_ui (str): salt given by the web UI

        Returns:
        -------
            str: the hash for the session API

        """
        _LOGGER.debug("Calculate credential hash")
        a = hashlib.pbkdf2_hmac(
            "sha256",
            bytes(credential, "utf-8"),
            bytes(salt, "utf-8"),
            1000,
        ).hex()[:32]
        return hashlib.pbkdf2_hmac(
            "sha256",
            bytes(a, "utf-8"),
            bytes(salt_web_ui, "utf-8"),
            1000,
        ).hex()[:32]

    async def login(self) -> bool:
        """Router login."""
        _LOGGER.debug("Logging into %s", self.host)
        self._client_session()

        _LOGGER.debug("Get salt for login")
        payload = {"username": self.username, "password": "seeksalthash"}
        salt_response = await self._post_page_result(
            page="/api/v1/session/login",
            payload=payload,
        )

        salt_json = await salt_response.json()

        salt = salt_json["salt"]
        salt_web_ui = salt_json["saltwebui"]

        # Calculate credential hash
        password_hash = await self._encrypt_string(self.password, salt, salt_web_ui)

        # Perform login
        _LOGGER.debug("Perform login")
        login_response = await self._post_page_result(
            page="/api/v1/session/login",
            payload={"username": self.username, "password": password_hash},
        )
        login_json = await login_response.json()
        if "error" in login_json and login_json["error"] == "error":
            if login_json["message"] == USER_ALREADY_LOGGED_IN:
                raise AlreadyLogged
            _LOGGER.error(login_json)
            raise CannotAuthenticate

        # Request menu otherwise the next call fails
        _LOGGER.debug("Get menu")
        await self._get_page_result("/api/v1/session/menu")

        return True

    async def get_devices_data(self) -> dict[str, VodafoneStationDevice]:
        """Get all connected devices as a map of MAC address and device object.

        Returns
        -------
            dict[str, VodafoneStationDevice]: MAC address maps to VodafoneStationDevice

        """
        _LOGGER.debug("Get hosts")
        host_response = await self._get_page_result("/api/v1/host/hostTbl")
        host_json = await host_response.json()

        devices_dict = {}
        for device in host_json["data"]["hostTbl"]:
            connected = device["active"] == "true"
            connection_type = (
                "WiFi" if "WiFi" in device["layer1interface"] else "Ethernet"
            )
            ip_address = device["ipaddress"]
            name = device["hostname"]
            mac = device["physaddress"]
            dev_type = device["type"]
            wifi = ""  # Technicolor Vodafone Station does not report wifi band

            vdf_device = VodafoneStationDevice(
                connected=connected,
                connection_type=connection_type,
                ip_address=ip_address,
                name=name,
                mac=mac,
                type=dev_type,
                wifi=wifi,
            )
            devices_dict[mac] = vdf_device

        return devices_dict

    async def get_sensor_data(self) -> dict[Any, Any]:
        """Get all sensors data."""
        status_response = await self._get_page_result("/api/v1/sta_status")
        status_json = await status_response.json()
        _LOGGER.debug("GET reply (%s)", status_json)

        data = {}
        data["sys_serial_number"] = status_json["data"]["serialnumber"]
        data["sys_firmware_version"] = status_json["data"]["firmwareversion"]
        data["sys_hardware_version"] = status_json["data"]["hardwaretype"]
        data["sys_uptime"] = status_json["data"]["uptime"]
        return data

    def convert_uptime(self, uptime: str) -> datetime:
        """Convert uptime to datetime."""
        return datetime.now(tz=UTC) - timedelta(
            seconds=int(uptime),
        )

    async def logout(self) -> None:
        """Router logout."""
        _LOGGER.debug("Logout")
        await self._post_page_result("/api/v1/session/logout", payload={})


class VodafoneStationSercommApi(VodafoneStationCommonApi):
    """Queries Vodafone Station running Sercomm firmware."""

    async def _list_2_dict(self, data: dict[Any, Any]) -> dict[Any, Any]:
        """Transform list in a dict."""
        kv_tuples = [((next(iter(v.keys()))), (next(iter(v.values())))) for v in data]
        key_values = {}
        for entry in kv_tuples:
            key_values[entry[0]] = entry[1]

        _LOGGER.debug("Data retrieved (key_values): %s", key_values)
        return key_values

    async def _get_sercomm_page(self, page: str) -> dict[Any, Any]:
        """Get html page and process reply."""
        reply = await self._get_page_result(page)
        reply_json = await reply.json(content_type="text/html")
        _LOGGER.debug("GET reply (%s): %s", page, reply_json)
        return await self._list_2_dict(reply_json)

    async def _post_sercomm_page(
        self,
        page: str,
        payload: dict[str, Any],
        timeout: int = 10,
    ) -> dict[Any, Any] | str:
        """Post html page and process reply."""
        reply = await self._post_page_result(page, payload, timeout)
        _LOGGER.debug("POST raw reply (%s): %s", page, await reply.text())
        reply_json = await reply.json(content_type="text/html")
        _LOGGER.debug("POST json reply (%s): %s", page, reply_json)
        return cast(dict, reply_json)

    async def _check_logged_in(self) -> bool:
        """Check if logged in or not."""
        reply = await self._post_sercomm_page(
            "/data/login.json",
            {"loginUserChkLoginTimeout": self.username},
        )
        index = int(str(reply)) if reply else 0
        _LOGGER.debug("Login status: %s[%s]", LOGIN[index], reply)
        return bool(reply)

    async def _find_login_url(self) -> str:
        """Find the login page.

        Router reply with 200 and a html body instead of a formal redirect
        """
        url = f"{self.base_url}/login.html"
        _LOGGER.debug("Requested login url: <%s>", url)
        reply = await self.session.get(
            url,
            headers=self.headers,
            timeout=10,
            ssl=False,
            allow_redirects=True,
        )
        if reply.status in [HTTPStatus.FORBIDDEN, HTTPStatus.NOT_FOUND]:
            raise ModelNotSupported
        reply_text = await reply.text()
        soup = BeautifulSoup(reply_text, "html.parser")
        meta_refresh = soup.find("meta", {"http-equiv": "Refresh"})
        if isinstance(meta_refresh, Tag) and "content" in meta_refresh.attrs:
            meta_content = meta_refresh.get("content")
            parsed_qs = urllib.parse.parse_qs(str(meta_content), separator="; ")
            reply_url: str = parsed_qs["URL"][0]
            redirect_url = urllib.parse.urlparse(reply_url)
            if redirect_url.scheme != self.protocol:
                self.protocol = redirect_url.scheme
                self.base_url = self._base_url()
                _LOGGER.debug("Redirected login!")
                reply_text = await self._find_login_url()

        return cast(str, reply_text)

    async def _get_csrf_token(self, reply_text: str) -> None:
        """Load login page to get csrf token."""
        soup = BeautifulSoup(reply_text, "html.parser")
        script_tag = soup.find("script", string=True)
        try:
            token = re.findall("(?<=csrf_token)|[^']+", str(script_tag))[1]
        except IndexError as err:
            raise ModelNotSupported from err
        if not token:
            return
        self.csrf_token = token
        _LOGGER.debug("csrf_token: <%s>", self.csrf_token)

    async def _get_user_lang(self) -> None:
        """Load user_lang page to get."""
        return_dict = await self._get_sercomm_page("/data/user_lang.json")
        self.encryption_key = return_dict["encryption_key"]
        _LOGGER.debug("encryption_key: <%s>", self.encryption_key)

    async def _encrypt_string(self, credential: str) -> str:
        """Encrypt username or password for login."""
        hash1_str = hmac.new(
            bytes("$1$SERCOMM$", "latin-1"),
            msg=bytes(credential, "latin-1"),
            digestmod=hashlib.sha256,
        ).hexdigest()

        return hmac.new(
            bytes(self.encryption_key, "latin-1"),
            msg=bytes(hash1_str, "latin-1"),
            digestmod=hashlib.sha256,
        ).hexdigest()

    async def _reset(self) -> bool:
        """Reset page content before loading."""
        payload = {"chk_sys_busy": ""}
        reply = await self._post_page_result("/data/reset.json", payload)
        if isinstance(reply, aiohttp.ClientResponse):
            return bool(reply.status == HTTPStatus.OK)

        return False

<<<<<<< HEAD
    async def _login_json(self, payload: dict[str, Any]) -> bool:
        """Login via json page"""

=======
    async def _login_json(self, username: str, password: str) -> bool:
        """Login via json page."""
        payload = {
            "LoginName": username,
            "LoginPWD": password,
        }
>>>>>>> baac51df
        reply_json = await self._post_sercomm_page("/data/login.json", payload)
        reply_int = int(str(reply_json))
        _LOGGER.debug("Login result: %s[%s]", LOGIN[reply_int], reply_json)

        if reply_int == 1:
            return True

        if reply_int == 2:
            raise AlreadyLogged

        if reply_int in [3, 4, 5]:
            raise CannotAuthenticate

        raise GenericLoginError

    async def get_sensor_data(self) -> dict[Any, Any]:
        """Load user_data page information."""
        _LOGGER.debug("Getting sensor data for host %s", self.host)

        reply_dict_1 = await self._get_sercomm_page("/data/user_data.json")
        reply_dict_2 = await self._get_sercomm_page("/data/statussupportstatus.json")
        reply_dict_3 = await self._get_sercomm_page("/data/statussupportrestart.json")

        return reply_dict_1 | reply_dict_2 | reply_dict_3 | self._overview

    async def get_devices_data(self) -> dict[str, VodafoneStationDevice]:
        """Get all connected devices."""
        _LOGGER.debug("Getting all devices for host %s", self.host)
        return_dict = await self._get_sercomm_page("/data/overview.json")

        # Cleanup sensor data from devices in order to be merged later
        self._overview.update(return_dict)
        for info in ["wifi_user", "wifi_guest", "ethernet"]:
            if info in self._overview:
                self._overview.pop(info)

        if (
            "wifi_user" not in return_dict
            and "wifi_guest" not in return_dict
            and "ethernet" not in return_dict
        ):
            _LOGGER.info("No device in response from %s", self.host)
            return self._devices

        arr_devices = []
        arr_wifi_user = return_dict["wifi_user"].split(";")
        arr_wifi_user = filter(lambda x: x.strip() != "", arr_wifi_user)
        arr_wifi_user = ["Wifi (Main)|" + dev for dev in arr_wifi_user]
        arr_wifi_guest = return_dict["wifi_guest"].split(";")
        arr_wifi_guest = filter(lambda x: x.strip() != "", arr_wifi_guest)
        arr_wifi_guest = ["[Wifi (Guest)|" + dev for dev in arr_wifi_guest]
        arr_devices.append(arr_wifi_user)
        arr_devices.append(arr_wifi_guest)
        arr_ethernet = return_dict["ethernet"].split(";")
        arr_ethernet = filter(lambda x: x.strip() != "", arr_ethernet)
        arr_ethernet = ["Ethernet|on|" + dev + "|||" for dev in arr_ethernet]
        arr_devices.append(arr_ethernet)
        arr_devices = [item for sublist in arr_devices for item in sublist]
        _LOGGER.debug("Array of devices: %s", arr_devices)

        for device_line in arr_devices:
            device_fields: list[Any] = device_line.split("|")
            wifi_band = (
                device_fields[7] if len(device_fields) == FULL_FIELDS_NUM else ""
            )
            try:
                dev_info = VodafoneStationDevice(
                    connection_type=device_fields[0],
                    connected=device_fields[1] == "on",
                    type=device_fields[2],
                    name=device_fields[3],
                    mac=device_fields[4],
                    ip_address=device_fields[5],
                    wifi=wifi_band,
                )
                self._devices[dev_info.mac] = dev_info
            except (KeyError, IndexError):
                _LOGGER.warning("Error processing line: %s", device_line)

        return self._devices

    def convert_uptime(self, uptime: str) -> datetime:
        """Convert router uptime to last boot datetime."""
        d = int(uptime.split(":")[0])
        h = int(uptime.split(":")[1])
        m = int(uptime.split(":")[2])

        return datetime.now(tz=UTC) - timedelta(
            days=d,
            hours=h,
            minutes=m,
        )

    async def login(self) -> bool:
        """Router login."""
        _LOGGER.debug("Logging into %s", self.host)
        try:
            self._client_session()
            html_page = await self._find_login_url()
        except (asyncio.exceptions.TimeoutError, aiohttp.ClientConnectorError) as exc:
            _LOGGER.warning("Connection error for %s", self.host)
            raise CannotConnect from exc

        await self._get_csrf_token(html_page)
        await self._get_user_lang()
        await self._set_cookie()
        await self._reset()

        if not self.encryption_key:
            _LOGGER.debug("Login: username[plain], password[challenge encrypted]")

            return_dict = await self._get_sercomm_page("/data/login.json")
            challenge = return_dict["challenge"]
            _LOGGER.debug("challenge: <%s>", challenge)
            logged = await self._login_json(
<<<<<<< HEAD
                {
                    "LoginName": self.username,
                    "LoginPWD": hashlib.sha256(
                        bytes(self.password + challenge, "utf-8")
                    ).hexdigest(),
                    "challenge": challenge,
                }
=======
                self.username,
                await self._encrypt_string(self.password),
>>>>>>> baac51df
            )
        else:
            # First  try with both  username and password encrypted
            # Second try with plain username and password encrypted
            try:
                _LOGGER.debug(
                    "Login first try: username[encrypted], password[encrypted]"
                )
                logged = await self._login_json(
                    {
                        "LoginName": self._encrypt_string(self.username),
                        "LoginPWD": self._encrypt_string(self.password),
                    }
                )
            except CannotAuthenticate:
                _LOGGER.debug("Login second try: username[plain], password[encrypted]")
                logged = await self._login_json(
                    {
                        "LoginName": self.username,
                        "LoginPWD": self._encrypt_string(self.password),
                    }
                )

        return logged

    async def restart_connection(self, connection_type: str) -> None:
        """Internet Connection restart."""
        _LOGGER.debug(
            "Restarting %s connection for router %s",
            connection_type,
            self.host,
        )
        payload = {f"{connection_type}_reconnect": "1"}
        try:
            if not await self._check_logged_in():
                await self.login()
            await self._post_sercomm_page("/data/statussupportrestart.json", payload)
        except aiohttp.ClientResponseError as ex:
            _LOGGER.debug(
                'Client response error for "restart_connection" is: %s',
                ex.message,
            )
            # Some models dump a text reply with wrong HTML headers
            # as reply to a reconnection request
            if not ex.message.startswith("Invalid header token"):
                raise

    async def restart_router(self) -> None:
        """Router restart."""
        _LOGGER.debug("Restarting router %s", self.host)
        payload = {"restart_device": "1"}
        try:
            if not await self._check_logged_in():
                await self.login()
            await self._post_sercomm_page("/data/statussupportrestart.json", payload, 2)
        except asyncio.exceptions.TimeoutError:
            pass

    async def logout(self) -> None:
        """Router logout."""
        if hasattr(self, "session"):
            self.session.cookie_jar.clear()<|MERGE_RESOLUTION|>--- conflicted
+++ resolved
@@ -81,37 +81,30 @@
                 response_json = await response.json()
                 if "data" in response_json and "ModelName" in response_json["data"]:
                     return DeviceType.TECHNICOLOR
-<<<<<<< HEAD
         try:
             async with session.get(
-                f"https://{host}/login.html", headers=HEADERS, ssl=False
+                f"https://{host}/login.html",
+                headers=HEADERS,
+                ssl=False,
             ) as response:
-                if response.status == 200:
-                    # To identify the Sercomm devices before the login
-                    # There's no other sure way to identify a Sercomm device without login
-                    if "var csrf_token = " in await response.text():
-                        return DeviceType.SERCOMM
+                # To identify the Sercomm devices before the login
+                # There's no other sure way to identify a Sercomm device without login
+                if (
+                    response.status == HTTPStatus.OK
+                    and "var csrf_token = " in await response.text()
+                ):
+                    return DeviceType.SERCOMM
         except aiohttp.client_exceptions.ClientConnectorSSLError:
             async with session.get(
-                f"http://{host}/login.html", headers=HEADERS, ssl=False
+                f"http://{host}/login.html",
+                headers=HEADERS,
+                ssl=False,
             ) as response:
-                if response.status == 200:
-                    if "var csrf_token = " in await response.text():
-                        return DeviceType.SERCOMM
-=======
-        async with session.get(
-            f"https://{host}/login.html",
-            headers=HEADERS,
-            ssl=False,
-        ) as response:
-            # To identify the Sercomm devices before the login
-            # There's no other sure way to identify a Sercomm device without login
-            if (
-                response.status == HTTPStatus.OK
-                and "var csrf_token = " in await response.text()
-            ):
-                return DeviceType.SERCOMM
->>>>>>> baac51df
+                if (
+                    response.status == HTTPStatus.OK
+                    and "var csrf_token = " in await response.text()
+                ):
+                    return DeviceType.SERCOMM
         return None
 
     def __init__(self, host: str, username: str, password: str) -> None:
@@ -459,18 +452,9 @@
 
         return False
 
-<<<<<<< HEAD
     async def _login_json(self, payload: dict[str, Any]) -> bool:
         """Login via json page"""
 
-=======
-    async def _login_json(self, username: str, password: str) -> bool:
-        """Login via json page."""
-        payload = {
-            "LoginName": username,
-            "LoginPWD": password,
-        }
->>>>>>> baac51df
         reply_json = await self._post_sercomm_page("/data/login.json", payload)
         reply_int = int(str(reply_json))
         _LOGGER.debug("Login result: %s[%s]", LOGIN[reply_int], reply_json)
@@ -586,7 +570,6 @@
             challenge = return_dict["challenge"]
             _LOGGER.debug("challenge: <%s>", challenge)
             logged = await self._login_json(
-<<<<<<< HEAD
                 {
                     "LoginName": self.username,
                     "LoginPWD": hashlib.sha256(
@@ -594,10 +577,6 @@
                     ).hexdigest(),
                     "challenge": challenge,
                 }
-=======
-                self.username,
-                await self._encrypt_string(self.password),
->>>>>>> baac51df
             )
         else:
             # First  try with both  username and password encrypted
