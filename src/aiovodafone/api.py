"""Support for Vodafone Station."""
import asyncio
import hashlib
import hmac
import re
import urllib.parse
from abc import ABC, abstractmethod
from dataclasses import dataclass
from datetime import datetime, timedelta
from http.cookies import SimpleCookie
from typing import Any

import aiohttp
from bs4 import BeautifulSoup, Tag

from .const import _LOGGER, LOGIN
from .exceptions import (
    AlreadyLogged,
    CannotAuthenticate,
    CannotConnect,
    ModelNotSupported,
)


@dataclass
class VodafoneStationDevice:
    """Vodafone Station device class."""

    connected: bool
    connection_type: str
    ip_address: str
    name: str
    mac: str
    type: str
    wifi: str


class VodafoneStationCommonApi(ABC):
    """Common API calls for Vodafone Station routers."""

    def __init__(self, host: str, username: str, password: str) -> None:
        """Initialize the scanner."""
        self.host = host
        self.protocol = "http"
        self.username = username
        self.password = password
        self.base_url = self._base_url()
        self.headers = {
            "User-Agent": "Mozilla/5.0 (X11; Fedora; Linux x86_64; rv:78.0) Gecko/20100101 Firefox/78.0",
            "Accept": "text/html,application/xhtml+xml,application/xml;q=0.9,image/webp,*/*;q=0.8",
            "Accept-Language": "en-GB,en;q=0.5",
            "DNT": "1",
        }
        jar = aiohttp.CookieJar(unsafe=True)
        self.session = aiohttp.ClientSession(cookie_jar=jar)
        self.csrf_token: str = ""
        self.encryption_key: str = ""
        self._unique_id: str | None = None
        self._overview: dict[str, Any] = {}
        self._devices: dict[str, VodafoneStationDevice] = {}

    def _base_url(self) -> str:
        """Create base URL"""
        return f"{self.protocol}://{self.host}"

    async def _set_cookie(self) -> None:
        """Enable required session cookie."""
        self.session.cookie_jar.update_cookies(
            SimpleCookie(f"domain={self.host}; name=login_uid; value=1;")
        )

    async def _post_page_result(
<<<<<<< HEAD
        self,
        page: str,
        payload: dict[str, Any],
        raw: bool = False,
        timeout: int = 10,
        use_html_content_type: bool = True,
    ) -> aiohttp.ClientResponse | dict[Any, Any]:
        """
        Get data from a web page via POST and parses the response as JSON. If the raw response
        is needed, pass `raw=True`
        """
        _LOGGER.debug("POST page  %s from host %s", page, self.host)

        timestamp = datetime.now().strftime("%s")
        url = f"{self.base_url}{page}?_={timestamp}&csrf_token={self.csrf_token}"

        reply = await self.session.post(
=======
        self, page: str, payload: dict[str, Any], timeout: int = 10
    ) -> aiohttp.ClientResponse:
        """Get data from a web page via POST."""
        _LOGGER.debug("POST page  %s from host %s", page, self.host)
        timestamp = int(datetime.now().timestamp())
        url = f"{self.base_url}{page}?_={timestamp}&csrf_token={self.csrf_token}"
        return await self.session.post(
>>>>>>> 16e616ef
            url,
            data=payload,
            headers=self.headers,
            timeout=timeout,
            ssl=False,
            allow_redirects=True,
        )
<<<<<<< HEAD
        if raw:
            _LOGGER.debug("POST reply (%s): %s", page, reply)
            return reply
        if use_html_content_type:
            reply_json = await reply.json(content_type="text/html")
        else:
            reply_json = await reply.json()
        _LOGGER.debug("POST reply (%s): %s", page, reply_json)
        return reply_json

    async def _get_page_result(
        self,
        page: str,
        raw: bool = False,
        use_html_content_type: bool = True,
        convert_to_dict: bool = True,
    ) -> dict[Any, Any]:
=======

    async def _get_page_result(self, page: str) -> aiohttp.ClientResponse:
>>>>>>> 16e616ef
        """Get data from a web page via GET."""
        _LOGGER.debug("GET page  %s [%s]", page, self.host)
        timestamp = int(datetime.now().timestamp())
        url = f"{self.base_url}{page}?_={timestamp}&csrf_token={self.csrf_token}"

        return await self.session.get(
            url,
            headers=self.headers,
            timeout=10,
            ssl=False,
            allow_redirects=False,
        )
<<<<<<< HEAD
        if raw:
            _LOGGER.debug("POST reply (%s): %s", page, reply)
            return reply
        if use_html_content_type:
            reply_json = await reply.json(content_type="text/html")
        else:
            reply_json = await reply.json()
        _LOGGER.debug("GET reply %s: %s", page, reply_json)
        if convert_to_dict:
            return await self._list_2_dict(reply_json)
        else:
            return reply_json

    @abstractmethod
    async def convert_uptime(self, uptime: str) -> datetime:
        pass
=======
>>>>>>> 16e616ef

    async def close(self) -> None:
        """Router close session."""
        await self.session.close()

    @abstractmethod
    async def login(self) -> bool:
        pass

    @abstractmethod
    async def get_devices_data(self) -> dict[str, VodafoneStationDevice]:
        pass

    @abstractmethod
    async def get_sensor_data(self) -> dict[Any, Any]:
        pass

    @abstractmethod
    async def logout(self) -> None:
        pass


class VodafoneStationTechnicolorApi(VodafoneStationCommonApi):
    """Queries Vodafone Station running Technicolor firmware."""

    def __init__(self, host: str, username: str, password: str) -> None:
        super().__init__(host, username, password)
        self.headers["X-Requested-With"] = "XMLHttpRequest"

    async def _encrypt_string(
        self, credential: str, salt: str, salt_web_ui: str
    ) -> str:
        """Calculates login hash from the password, the salt and the salt from the web UI.

        Args:
            credential (str): login password for the user
            salt (str): salt given by the login response
            salt_web_ui (str): salt given by the web UI

        Returns:
            str: the hash for the session API
        """
        _LOGGER.debug("Calculate credential hash")
        a = hashlib.pbkdf2_hmac(
            "sha256",
            bytes(credential, "utf-8"),
            bytes(salt, "utf-8"),
            1000,
        ).hex()[:32]
        b = hashlib.pbkdf2_hmac(
            "sha256",
            bytes(a, "utf-8"),
            bytes(salt_web_ui, "utf-8"),
            1000,
        ).hex()[:32]
        return b

    async def login(self) -> bool:
        """Router login."""
        _LOGGER.debug("Logging into %s", self.host)
        _LOGGER.debug("Get salt for login")
        page = "/api/v1/session/login"
        payload = {"username": self.username, "password": "seeksalthash"}
        salt_response = await self._post_page_result(
            page=page, payload=payload, use_html_content_type=False
        )

        salt = salt_response["salt"]
        salt_web_ui = salt_response["saltwebui"]

        # Calculate credential hash
        password_hash = await self._encrypt_string(self.password, salt, salt_web_ui)

        # Perform login
        _LOGGER.debug("Perform login")
        page = "/api/v1/session/login"
        login_response = await self._post_page_result(
            page=page,
            payload={"username": self.username, "password": password_hash},
            use_html_content_type=False,
        )

        if "error" in login_response and login_response["error"] == "error":
            if login_response["message"] == "MSG_LOGIN_150":
                raise AlreadyLogged
            _LOGGER.error(login_response)
            raise CannotAuthenticate

        # Request menu otherwise the next call fails
        _LOGGER.debug("Get menu")
        page = "/api/v1/session/menu"
        await self._get_page_result(page, raw=True)

        return True

    async def get_devices_data(self) -> dict[str, VodafoneStationDevice]:
        """
        Get all connected devices as a map of MAC address and device object

        Returns:
            dict[str, VodafoneStationDevice]: MAC address maps to VodafoneStationDevice
        """
        _LOGGER.debug("Get hosts")
        page = "/api/v1/host/hostTbl"
        host_response = await self._get_page_result(
            page, use_html_content_type=False, convert_to_dict=False
        )

        devices_dict = {}
        for device in host_response["data"]["hostTbl"]:
            connected = bool(device["active"])
            connection_type = (
                "WiFi" if "WiFi" in device["layer1interface"] else "Ethernet"
            )  # TODO clarify if those are the right values
            ip_address = device["ipaddress"]
            name = device["hostname"]
            mac = device["physaddress"]
            type = ""  # TODO clarify what type contains
            wifi = ""  # TODO clarify what is meant

            vdf_device = VodafoneStationDevice(
                connected=connected,
                connection_type=connection_type,
                ip_address=ip_address,
                name=name,
                mac=mac,
                type=type,
                wifi=wifi,
            )
            devices_dict[mac] = vdf_device

        return devices_dict

    async def get_sensor_data(self) -> dict[Any, Any]:
        page = "/api/v1/sta_status"
        status_response = await self._get_page_result(
            page, use_html_content_type=False, convert_to_dict=False
        )
        _LOGGER.debug("GET reply (%s)", page)

        data = {}
        data["sys_serial_number"] = status_response["data"]["serialnumber"]
        data["sys_firmware_version"] = status_response["data"]["firmwareversion"]
        data["sys_hardware_version"] = status_response["data"]["hardwaretype"]
        data["sys_uptime"] = status_response["data"]["uptime"]
        return data

    async def convert_uptime(self, uptime: str) -> datetime:
        return datetime.utcnow() - timedelta(seconds=int(uptime))

    async def logout(self) -> None:
        # Logout
        _LOGGER.debug("Logout")
        page = "/api/v1/session/logout"
        await self._post_page_result(page, payload={}, raw=True)


class VodafoneStationSercommApi(VodafoneStationCommonApi):
    """Queries Vodafone Station running Sercomm firmware."""

    async def _list_2_dict(self, data: dict[Any, Any]) -> dict[Any, Any]:
        """Transform list in a dict"""

        kv_tuples = [(list(v.keys())[0], (list(v.values())[0])) for v in data]
        key_values = {}
        for entry in kv_tuples:
            key_values[entry[0]] = entry[1]

        _LOGGER.debug("Data retrieved (key_values): %s", key_values)
        return key_values

    async def _get_sercomm_page(self, page: str) -> dict[Any, Any]:
        """Get html page and process reply."""

        reply = await self._get_page_result(page)
        reply_json = await reply.json(content_type="text/html")
        _LOGGER.debug("GET reply (%s): %s", page, reply_json)
        return await self._list_2_dict(reply_json)

    async def _post_sercomm_page(
        self, page: str, payload: dict[str, Any], timeout: int = 10
    ) -> dict[Any, Any]:
        """Post html page and process reply."""

        reply = await self._post_page_result(page, payload, timeout)
        reply_json = await reply.json(content_type="text/html")
        _LOGGER.debug("POST reply (%s): %s", page, reply_json)
        return reply_json

    async def _find_login_url(self) -> str:
        """
        Find the login page

        Router reply with 200 and a html body instead of a formal redirect
        """

        url = f"{self.base_url}/login.html"
        _LOGGER.debug("Requested login url: <%s>", url)
        reply = await self.session.get(
            url,
            headers=self.headers,
            timeout=10,
            ssl=False,
            allow_redirects=True,
        )
        if reply.status in [403, 404]:
            raise ModelNotSupported
        reply_text = await reply.text()
        soup = BeautifulSoup(reply_text, "html.parser")
        meta_refresh = soup.find("meta", {"http-equiv": "Refresh"})
        if isinstance(meta_refresh, Tag) and "content" in meta_refresh.attrs.keys():
            meta_content = meta_refresh.get("content")
            parsed_qs = urllib.parse.parse_qs(str(meta_content), separator="; ")
            reply_url: str = parsed_qs["URL"][0]
            redirect_url = urllib.parse.urlparse(reply_url)
            if redirect_url.scheme != self.protocol:
                self.protocol = redirect_url.scheme
                self.base_url = self._base_url()
                _LOGGER.debug("Redirected login!")
                reply_text = await self._find_login_url()

        return reply_text

    async def _get_csrf_token(self, reply_text: str) -> None:
        """Load login page to get csrf token."""

        soup = BeautifulSoup(reply_text, "html.parser")
        script_tag = soup.find("script", string=True)
        try:
            token = re.findall("(?<=csrf_token)|[^']+", str(script_tag))[1]
        except IndexError:
            raise ModelNotSupported
        if not token:
            return None
        self.csrf_token = token
        _LOGGER.debug("csrf_token: <%s>", self.csrf_token)

    async def _get_user_lang(self) -> None:
        """Load user_lang page to get."""

        return_dict = await self._get_sercomm_page("/data/user_lang.json")
        self.encryption_key = return_dict["encryption_key"]
        _LOGGER.debug("encryption_key: <%s>", self.encryption_key)

    async def _encrypt_string(self, credential: str) -> str:
        """Encrypt username or password for login."""

        hash1_str = hmac.new(
            bytes("$1$SERCOMM$", "latin-1"),
            msg=bytes(credential, "latin-1"),
            digestmod=hashlib.sha256,
        ).hexdigest()

        return hmac.new(
            bytes(self.encryption_key, "latin-1"),
            msg=bytes(hash1_str, "latin-1"),
            digestmod=hashlib.sha256,
        ).hexdigest()

    async def _reset(self) -> bool:
        """Reset page content before loading."""

        payload = {"chk_sys_busy": ""}
        reply = await self._post_page_result("/data/reset.json", payload)
        if isinstance(reply, aiohttp.ClientResponse):
            return reply.status == 200

        return False

    async def _login_json(self, username: str, password: str) -> bool:
        """Login via json page"""

        payload = {
            "LoginName": username,
            "LoginPWD": password,
        }
        reply_json = await self._post_sercomm_page("/data/login.json", payload)
        _LOGGER.debug("Login result: %s[%s]", LOGIN[int(str(reply_json))], reply_json)

        if reply_json == "1":
            return True

        if reply_json == "2":
            raise AlreadyLogged

        if reply_json in ["3", "4", "5"]:
            raise CannotAuthenticate

        return False

    async def get_sensor_data(self) -> dict[Any, Any]:
        """Load user_data page information."""
        _LOGGER.debug("Getting sensor data for host %s", self.host)

        reply_dict_1 = await self._get_sercomm_page("/data/user_data.json")
        reply_dict_2 = await self._get_sercomm_page("/data/statussupportstatus.json")
        reply_dict_3 = await self._get_sercomm_page("/data/statussupportrestart.json")

        return reply_dict_1 | reply_dict_2 | reply_dict_3 | self._overview

    async def get_devices_data(self) -> dict[str, VodafoneStationDevice]:
        """Get all connected devices."""

        _LOGGER.debug("Getting all devices for host %s", self.host)
        return_dict = await self._get_sercomm_page("/data/overview.json")

        # Cleanup sensor data from devices in order to be merged later
        self._overview.update(return_dict)
        for info in ["wifi_user", "wifi_guest", "ethernet"]:
            if info in self._overview:
                self._overview.pop(info)

        if (
            "wifi_user" not in return_dict
            and "wifi_guest" not in return_dict
            and "ethernet" not in return_dict
        ):
            _LOGGER.info("No device in response from %s", self.host)
            return self._devices

        # 'on|smartphone|Telefono Nora (2.4GHz)|00:0a:f5:6d:8b:38|192.168.1.128||2.4G;'
        arr_devices = []
        arr_wifi_user = return_dict["wifi_user"].split(";")
        arr_wifi_user = filter(lambda x: x.strip() != "", arr_wifi_user)
        arr_wifi_user = ["Wifi (Main)|" + dev for dev in arr_wifi_user]
        arr_wifi_guest = return_dict["wifi_guest"].split(";")
        arr_wifi_guest = filter(lambda x: x.strip() != "", arr_wifi_guest)
        arr_wifi_guest = ["[Wifi (Guest)|" + dev for dev in arr_wifi_guest]
        arr_devices.append(arr_wifi_user)
        arr_devices.append(arr_wifi_guest)
        arr_ethernet = return_dict["ethernet"].split(";")
        arr_ethernet = filter(lambda x: x.strip() != "", arr_ethernet)
        arr_ethernet = ["Ethernet|on|" + dev + "|||" for dev in arr_ethernet]
        arr_devices.append(arr_ethernet)
        arr_devices = [item for sublist in arr_devices for item in sublist]
        _LOGGER.debug("Array of devices: %s", arr_devices)

        for device_line in arr_devices:
            device_fields: list[Any] = device_line.split("|")
            wifi_band = device_fields[7] if len(device_fields) == 8 else ""
            try:
                dev_info = VodafoneStationDevice(
                    connection_type=device_fields[0],
                    connected=device_fields[1] == "on",
                    type=device_fields[2],
                    name=device_fields[3],
                    mac=device_fields[4],
                    ip_address=device_fields[5],
                    wifi=wifi_band,
                )
                self._devices[dev_info.mac] = dev_info
            except (KeyError, IndexError):
                _LOGGER.warning("Error processing line: %s", device_line)

        return self._devices

    async def convert_uptime(self, uptime: str) -> datetime:
        """Convert router uptime to last boot datetime."""
        d = int(uptime.split(":")[0])
        h = int(uptime.split(":")[1])
        m = int(uptime.split(":")[2])

        return datetime.utcnow() - timedelta(days=d, hours=h, minutes=m)

    async def login(self) -> bool:
        """Router login."""
        _LOGGER.debug("Logging into %s", self.host)
        try:
            html_page = await self._find_login_url()
        except (asyncio.exceptions.TimeoutError, aiohttp.ClientConnectorError) as exc:
            _LOGGER.warning("Connection error for %s", self.host)
            raise CannotConnect from exc

        await self._get_csrf_token(html_page)
        await self._get_user_lang()
        await self._set_cookie()
        await self._reset()

        # First  try with both  username and password encrypted
        # Second try with plain username and password encrypted
        try:
            _LOGGER.debug("Login first try: username[encrypted], password[encrypted]")
            logged = await self._login_json(
                await self._encrypt_string(self.username),
                await self._encrypt_string(self.password),
            )
        except CannotAuthenticate:
            _LOGGER.debug("Login second try: username[plain], password[encrypted]")
            logged = await self._login_json(
                self.username, await self._encrypt_string(self.password)
            )

        return logged

    async def restart_connection(self, connection_type: str) -> None:
        """Internet Connection restart."""
        _LOGGER.debug(
            "Restarting %s connection for router %s",
            connection_type,
            self.host,
        )
        payload = {f"{connection_type}_reconnect": "1"}
        try:
            await self._post_sercomm_page("/data/statussupportrestart.json", payload)
        except aiohttp.ClientResponseError as ex:
            # Some models dump a text reply with wrong HTML headers as reply to a reconnection request
            if not ex.message.startswith("Invalid header token"):
                raise ex
            pass

    async def restart_router(self) -> None:
        """Router restart."""
        _LOGGER.debug("Restarting router %s", self.host)
        payload = {"restart_device": "1"}
        try:
            await self._post_sercomm_page("/data/statussupportrestart.json", payload, 2)
        except asyncio.exceptions.TimeoutError:
            pass

    async def logout(self) -> None:
        """Router logout."""
        self.session.cookie_jar.clear()<|MERGE_RESOLUTION|>--- conflicted
+++ resolved
@@ -70,25 +70,6 @@
         )
 
     async def _post_page_result(
-<<<<<<< HEAD
-        self,
-        page: str,
-        payload: dict[str, Any],
-        raw: bool = False,
-        timeout: int = 10,
-        use_html_content_type: bool = True,
-    ) -> aiohttp.ClientResponse | dict[Any, Any]:
-        """
-        Get data from a web page via POST and parses the response as JSON. If the raw response
-        is needed, pass `raw=True`
-        """
-        _LOGGER.debug("POST page  %s from host %s", page, self.host)
-
-        timestamp = datetime.now().strftime("%s")
-        url = f"{self.base_url}{page}?_={timestamp}&csrf_token={self.csrf_token}"
-
-        reply = await self.session.post(
-=======
         self, page: str, payload: dict[str, Any], timeout: int = 10
     ) -> aiohttp.ClientResponse:
         """Get data from a web page via POST."""
@@ -96,7 +77,6 @@
         timestamp = int(datetime.now().timestamp())
         url = f"{self.base_url}{page}?_={timestamp}&csrf_token={self.csrf_token}"
         return await self.session.post(
->>>>>>> 16e616ef
             url,
             data=payload,
             headers=self.headers,
@@ -104,28 +84,9 @@
             ssl=False,
             allow_redirects=True,
         )
-<<<<<<< HEAD
-        if raw:
-            _LOGGER.debug("POST reply (%s): %s", page, reply)
-            return reply
-        if use_html_content_type:
-            reply_json = await reply.json(content_type="text/html")
-        else:
-            reply_json = await reply.json()
-        _LOGGER.debug("POST reply (%s): %s", page, reply_json)
-        return reply_json
-
-    async def _get_page_result(
-        self,
-        page: str,
-        raw: bool = False,
-        use_html_content_type: bool = True,
-        convert_to_dict: bool = True,
-    ) -> dict[Any, Any]:
-=======
 
     async def _get_page_result(self, page: str) -> aiohttp.ClientResponse:
->>>>>>> 16e616ef
+
         """Get data from a web page via GET."""
         _LOGGER.debug("GET page  %s [%s]", page, self.host)
         timestamp = int(datetime.now().timestamp())
@@ -138,25 +99,6 @@
             ssl=False,
             allow_redirects=False,
         )
-<<<<<<< HEAD
-        if raw:
-            _LOGGER.debug("POST reply (%s): %s", page, reply)
-            return reply
-        if use_html_content_type:
-            reply_json = await reply.json(content_type="text/html")
-        else:
-            reply_json = await reply.json()
-        _LOGGER.debug("GET reply %s: %s", page, reply_json)
-        if convert_to_dict:
-            return await self._list_2_dict(reply_json)
-        else:
-            return reply_json
-
-    @abstractmethod
-    async def convert_uptime(self, uptime: str) -> datetime:
-        pass
-=======
->>>>>>> 16e616ef
 
     async def close(self) -> None:
         """Router close session."""
@@ -221,7 +163,7 @@
         page = "/api/v1/session/login"
         payload = {"username": self.username, "password": "seeksalthash"}
         salt_response = await self._post_page_result(
-            page=page, payload=payload, use_html_content_type=False
+            page=page, payload=payload
         )
 
         salt = salt_response["salt"]
@@ -236,7 +178,6 @@
         login_response = await self._post_page_result(
             page=page,
             payload={"username": self.username, "password": password_hash},
-            use_html_content_type=False,
         )
 
         if "error" in login_response and login_response["error"] == "error":
@@ -248,7 +189,7 @@
         # Request menu otherwise the next call fails
         _LOGGER.debug("Get menu")
         page = "/api/v1/session/menu"
-        await self._get_page_result(page, raw=True)
+        await self._get_page_result(page)
 
         return True
 
@@ -261,9 +202,7 @@
         """
         _LOGGER.debug("Get hosts")
         page = "/api/v1/host/hostTbl"
-        host_response = await self._get_page_result(
-            page, use_html_content_type=False, convert_to_dict=False
-        )
+        host_response = await self._get_page_result(page)
 
         devices_dict = {}
         for device in host_response["data"]["hostTbl"]:
@@ -292,9 +231,7 @@
 
     async def get_sensor_data(self) -> dict[Any, Any]:
         page = "/api/v1/sta_status"
-        status_response = await self._get_page_result(
-            page, use_html_content_type=False, convert_to_dict=False
-        )
+        status_response = await self._get_page_result(page)
         _LOGGER.debug("GET reply (%s)", page)
 
         data = {}
@@ -311,7 +248,7 @@
         # Logout
         _LOGGER.debug("Logout")
         page = "/api/v1/session/logout"
-        await self._post_page_result(page, payload={}, raw=True)
+        await self._post_page_result(page, payload={})
 
 
 class VodafoneStationSercommApi(VodafoneStationCommonApi):
