--- conflicted
+++ resolved
@@ -34,15 +34,7 @@
     _LOGGER,
     DEFAULT_TIMEOUT,
     DEVICE_SERCOMM_LOGIN_STATUS,
-<<<<<<< HEAD
-    DEVICE_SERCOMM_LOGIN_URL,
-    DEVICE_SERCOMM_TOTAL_FIELDS_NUM,
-    DEVICE_TECHNICOLOR_LOGIN_URL,
-    DEVICE_TECHNICOLOR_USER_ALREADY_LOGGED_IN,
-    DEVICE_ULTRAHUB_LOGIN_URL,
-=======
     DEVICES_SETTINGS,
->>>>>>> 72231734
     HEADERS,
     POST_RESTART_TIMEOUT,
 )
@@ -100,15 +92,7 @@
         ]
 
         """
-<<<<<<< HEAD
-        urls = [
-            DEVICE_TECHNICOLOR_LOGIN_URL,
-            DEVICE_SERCOMM_LOGIN_URL,
-            DEVICE_ULTRAHUB_LOGIN_URL,
-        ]
-=======
         urls = [device["login_url"] for device in DEVICES_SETTINGS.values()]
->>>>>>> 72231734
 
         for api_path in urls:
             for protocol in ["https", "http"]:
